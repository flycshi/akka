--- conflicted
+++ resolved
@@ -23,11 +23,7 @@
 import akka.dispatch.Promise
 import java.net.InetAddress
 import akka.serialization.SerializationExtension
-<<<<<<< HEAD
 import akka.serialization.Serialization
-=======
-import akka.actor.Props._
->>>>>>> 90b68339
 
 /**
  * Remote ActorRefProvider. Starts up actor on remote node and creates a RemoteActorRef representing it.
@@ -78,80 +74,6 @@
     if (systemService) local.actorOf(system, props, supervisor, name, systemService)
     else {
       val path = supervisor.path / name
-<<<<<<< HEAD
-=======
-      val newFuture = Promise[ActorRef](system.settings.ActorTimeout)(dispatcher)
-
-      actors.putIfAbsent(path.toString, newFuture) match { // we won the race -- create the actor and resolve the future
-        case null ⇒
-          val actor: InternalActorRef = try {
-            deployer.lookupDeploymentFor(path.toString) match {
-              case Some(DeploymentConfig.Deploy(_, _, routerType, nrOfInstances, DeploymentConfig.RemoteScope(remoteAddresses))) ⇒
-
-                def isReplicaNode: Boolean = remoteAddresses exists { _ == remote.remoteAddress }
-
-                //system.eventHandler.debug(this, "%s: Deploy Remote Actor with address [%s] connected to [%s]: isReplica(%s)".format(system.defaultAddress, address, remoteAddresses.mkString, isReplicaNode))
-
-                if (isReplicaNode) {
-                  // we are on one of the replica node for this remote actor
-                  local.actorOf(system, props, supervisor, name, true) //FIXME systemService = true here to bypass Deploy, should be fixed when create-or-get is replaced by get-or-create (is this fixed now?)
-                } else {
-
-                  implicit val dispatcher = if (props.dispatcher == Props.defaultDispatcher) system.dispatcher else props.dispatcher
-                  implicit val timeout = system.settings.ActorTimeout
-
-                  // we are on the single "reference" node uses the remote actors on the replica nodes
-                  val routerFactory: () ⇒ Router = DeploymentConfig.routerTypeFor(routerType) match {
-                    // TODO (HE) : uncomment
-                    //                    case RouterType.Broadcast ⇒
-                    //                      if (remoteAddresses.size != 1) throw new ConfigurationException(
-                    //                        "Actor [%s] configured with Broadcast router must have exactly 1 remote node configured. Found [%s]"
-                    //                          .format(name, remoteAddresses.mkString(", ")))
-                    //                      () ⇒ new BroadcastRouter
-                    //
-                    //                    case RouterType.Random ⇒
-                    //                      if (remoteAddresses.size < 1) throw new ConfigurationException(
-                    //                        "Actor [%s] configured with Random router must have at least 1 remote node configured. Found [%s]"
-                    //                          .format(name, remoteAddresses.mkString(", ")))
-                    //                      () ⇒ new RandomRouter
-                    case RouterType.RoundRobin ⇒
-                      if (remoteAddresses.size < 1) throw new ConfigurationException(
-                        "Actor [%s] configured with RoundRobin router must have at least 1 remote node configured. Found [%s]"
-                          .format(name, remoteAddresses.mkString(", ")))
-                      () ⇒ new RoundRobinRouter
-                    //                    case RouterType.ScatterGather ⇒
-                    //                      if (remoteAddresses.size < 1) throw new ConfigurationException(
-                    //                        "Actor [%s] configured with ScatterGather router must have at least 1 remote node configured. Found [%s]"
-                    //                          .format(name, remoteAddresses.mkString(", ")))
-                    //                      () ⇒ new ScatterGatherFirstCompletedRouter()(dispatcher, defaultTimeout)
-
-                    case RouterType.LeastCPU          ⇒ sys.error("Router LeastCPU not supported yet")
-                    case RouterType.LeastRAM          ⇒ sys.error("Router LeastRAM not supported yet")
-                    case RouterType.LeastMessages     ⇒ sys.error("Router LeastMessages not supported yet")
-                    case RouterType.Custom(implClass) ⇒ () ⇒ Routing.createCustomRouter(implClass)
-                  }
-
-                  val connections = (Map.empty[RemoteAddress, ActorRef] /: remoteAddresses) { (conns, a) ⇒
-                    val remoteAddress = RemoteAddress(system.name, a.host, a.port)
-                    conns + (remoteAddress -> RemoteActorRef(remote.system.provider, remote.server, remoteAddress, path, None))
-                  }
-
-                  val connectionManager = new RemoteConnectionManager(system, remote, connections)
-                  connections.keys foreach { useActorOnNode(system, _, path.toString, props.creator) }
-
-                  // TODO (HE) : FIX - no hard coded RoundRobin please...
-                  actorOf(system, Props().withRouting(RoundRobinRouter(targets = connections.values)), supervisor, name)
-                  //actorOf(system, RoutedProps(routerFactory = routerFactory, connectionManager = connectionManager), supervisor, name)
-                }
-
-              case deploy ⇒ local.actorOf(system, props, supervisor, name, systemService)
-            }
-          } catch {
-            case e: Exception ⇒
-              newFuture completeWithException e // so the other threads gets notified of error
-              throw e
-          }
->>>>>>> 90b68339
 
       deployer.lookupDeploymentFor(path.elements.mkString("/", "/", "")) match {
         case Some(DeploymentConfig.Deploy(_, _, routerType, nrOfInstances, RemoteDeploymentConfig.RemoteScope(remoteAddresses))) ⇒
@@ -233,13 +155,10 @@
    * Copied from LocalActorRefProvider...
    */
   // FIXME: implement supervision, ticket #1408
-  // TODO (HE) : Is this needed anymore?
-  /*
-  def actorOf(system: ActorSystem, props: RoutedProps, supervisor: InternalActorRef, name: String): InternalActorRef = {
-    if (props.connectionManager.isEmpty) throw new ConfigurationException("RoutedProps used for creating actor [" + name + "] has zero connections configured; can't create a router")
-    new RoutedActorRef(system, props, supervisor, name)
-  }
-  */
+  //  def actorOf(system: ActorSystem, props: RoutedProps, supervisor: InternalActorRef, name: String): InternalActorRef = {
+  //    if (props.connectionManager.isEmpty) throw new ConfigurationException("RoutedProps used for creating actor [" + name + "] has zero connections configured; can't create a router")
+  //    new RoutedActorRef(system, props, supervisor, name)
+  //  }
 
   def actorFor(path: ActorPath): InternalActorRef = path.root match {
     case `rootPath`                         ⇒ actorFor(rootGuardian, path.elements)
