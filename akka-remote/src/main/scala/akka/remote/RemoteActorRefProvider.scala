--- conflicted
+++ resolved
@@ -318,12 +318,5 @@
   @throws(classOf[java.io.ObjectStreamException])
   private def writeReplace(): AnyRef = provider.serialize(this)
 
-<<<<<<< HEAD
-  def startsWatching(actorRef: ActorRef): ActorRef = unsupported ////FIXME Implement Remote DeathWatch, ticket #1190
-
-  def stopsWatching(actorRef: ActorRef): ActorRef = unsupported ////FIXME Implement Remote DeathWatch, ticket #1190
-
-=======
->>>>>>> b70faa4e
   protected[akka] def restart(cause: Throwable): Unit = ()
 }