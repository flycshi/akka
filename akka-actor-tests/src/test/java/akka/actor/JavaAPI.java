package akka.actor;

import akka.AkkaApplication;
import akka.japi.Creator;
import org.junit.Test;
import akka.actor.Actors;
import akka.remote.RemoteSupport;
import static org.junit.Assert.*;

public class JavaAPI {

  private AkkaApplication app = new AkkaApplication();
  
  @Test void mustBeAbleToUseUntypedActor() {
      final RemoteSupport remote = app.remote();
      assertNotNull(remote);
  }

<<<<<<< HEAD
  @Test void mustInteractWithActorRegistry() {
      final ActorRegistry registry = app.registry();
      assertNotNull(registry);
  }

=======
>>>>>>> 963ea0d9
  @Test void mustBeAbleToCreateActorRefFromClass() {
      ActorRef ref = app.createActor(JavaAPITestActor.class);
      assertNotNull(ref);
  }

  @Test void mustBeAbleToCreateActorRefFromFactory() {
      ActorRef ref = app.createActor(new Props().withCreator(new Creator<Actor>() {
          public Actor create() {
              return new JavaAPITestActor();
          }
      }));
      assertNotNull(ref);
  }

  @Test void mustAcceptSingleArgTryTell() {
    ActorRef ref = app.createActor(JavaAPITestActor.class);
    ref.tryTell("hallo");
    ref.tryTell("hallo", ref);
  }
}<|MERGE_RESOLUTION|>--- conflicted
+++ resolved
@@ -10,20 +10,12 @@
 public class JavaAPI {
 
   private AkkaApplication app = new AkkaApplication();
-  
+
   @Test void mustBeAbleToUseUntypedActor() {
       final RemoteSupport remote = app.remote();
       assertNotNull(remote);
   }
 
-<<<<<<< HEAD
-  @Test void mustInteractWithActorRegistry() {
-      final ActorRegistry registry = app.registry();
-      assertNotNull(registry);
-  }
-
-=======
->>>>>>> 963ea0d9
   @Test void mustBeAbleToCreateActorRefFromClass() {
       ActorRef ref = app.createActor(JavaAPITestActor.class);
       assertNotNull(ref);
